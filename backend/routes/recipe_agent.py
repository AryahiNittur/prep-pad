from fastapi import APIRouter, Depends, HTTPException
from sqlmodel import Session, select
from backend.app.db.database import get_db
from backend.app.models.models import Recipe, CookingSession, VoiceCommand, Favorite
from backend.app.schemas.schemas import (
    RecipeURLRequest, OptimizedRecipe, VoiceCommandRequest, 
    CookingSessionResponse, RecipeModificationRequest, RecipeModificationResponse
)
from backend.scrapers.recipe_scraper import RecipeScraper
from backend.app.agents.recipe_optimizer import RecipeOptimizer
from backend.app.agents.recipe_modifier import RecipeModifier
from backend.app.agents.voice_assistant import VoiceCookingAssistant
import json
from datetime import datetime
from typing import List

router = APIRouter()

# Initialize services
scraper = RecipeScraper()
optimizer = RecipeOptimizer()
recipe_modifier = RecipeModifier()
voice_assistant = VoiceCookingAssistant()

@router.post("/create_recipe", response_model=OptimizedRecipe)
async def create_recipe(recipe_data: OptimizedRecipe, db: Session = Depends(get_db)):
    """
    Create a recipe directly without scraping
    """
    try:
        # Save to database
        recipe = Recipe(
            title=recipe_data.title,
            source_url="direct_creation",
            original_recipe=json.dumps({"title": recipe_data.title}),
            prep_phase=json.dumps([step.dict() for step in recipe_data.prep_phase]),
            cook_phase=json.dumps([step.dict() for step in recipe_data.cook_phase]),
            ingredients=json.dumps([ing.dict() for ing in recipe_data.ingredients]),
            total_time=recipe_data.total_time,
            prep_time=recipe_data.prep_time,
            cook_time=recipe_data.cook_time,
            servings=recipe_data.servings,
            difficulty=recipe_data.difficulty,
            user_id="test_user"
        )
        
        db.add(recipe)
        db.commit()
        db.refresh(recipe)
        
        return recipe_data
        
    except Exception as e:
        raise HTTPException(status_code=400, detail=f"Failed to create recipe: {str(e)}")

@router.post("/parse_recipe", response_model=OptimizedRecipe)
async def parse_recipe(request: RecipeURLRequest, db: Session = Depends(get_db)):
    """
    Parse a recipe from a URL and optimize it for mise-en-place cooking
    """
    try:
        # Scrape the recipe from the URL
        scraped_data = scraper.scrape_recipe(request.url)
        
        # Optimize the recipe
        optimized_recipe = optimizer.optimize_recipe(scraped_data)
        
        # Save to database
        recipe = Recipe(
            title=optimized_recipe.title,
            source_url=request.url,
            original_recipe=json.dumps(scraped_data),
            prep_phase=json.dumps([step.dict() for step in optimized_recipe.prep_phase]),
            cook_phase=json.dumps([step.dict() for step in optimized_recipe.cook_phase]),
            ingredients=json.dumps([ing.dict() for ing in optimized_recipe.ingredients]),
            total_time=optimized_recipe.total_time,
            prep_time=optimized_recipe.prep_time,
            cook_time=optimized_recipe.cook_time,
            servings=optimized_recipe.servings,
            difficulty=optimized_recipe.difficulty,
            user_id="default_user"  # In a real app, this would come from authentication
        )
        
        db.add(recipe)
        db.commit()
        db.refresh(recipe)
        
        optimized_recipe.recipe_id = recipe.id
        return optimized_recipe
        
    except Exception as e:
        raise HTTPException(status_code=400, detail=f"Failed to parse recipe: {str(e)}")

@router.get("/recipes")
def get_recipes(db: Session = Depends(get_db)):
    """
    Get all saved recipes
    """
    recipes = db.exec(select(Recipe)).all()
    return {"recipes": recipes}

@router.get("/recipe/{recipe_id}")
def get_recipe(recipe_id: int, db: Session = Depends(get_db)):
    """
    Get a specific recipe by ID
    """
    recipe = db.get(Recipe, recipe_id)
    if not recipe:
        raise HTTPException(status_code=404, detail="Recipe not found")
    
    # Parse JSON fields back to objects
    optimized_recipe = OptimizedRecipe(
        title=recipe.title,
        ingredients=[json.loads(ing) for ing in json.loads(recipe.ingredients)],
        prep_phase=[json.loads(step) for step in json.loads(recipe.prep_phase)],
        cook_phase=[json.loads(step) for step in json.loads(recipe.cook_phase)],
        total_time=recipe.total_time,
        prep_time=recipe.prep_time,
        cook_time=recipe.cook_time,
        servings=recipe.servings,
        difficulty=recipe.difficulty
    )
    
    return optimized_recipe

@router.delete("/recipe/{recipe_id}")
def delete_recipe(recipe_id: int, db: Session = Depends(get_db)):
    """
    Delete a recipe by ID
    """
    recipe = db.get(Recipe, recipe_id)
    if not recipe:
        raise HTTPException(status_code=404, detail="Recipe not found")
    
    db.delete(recipe)
    db.commit()
    
    return {"message": "Recipe deleted successfully"}

@router.post("/start_cooking/{recipe_id}", response_model=CookingSessionResponse)
def start_cooking_session(recipe_id: int, db: Session = Depends(get_db)):
    """
    Start a new cooking session for a recipe
    """
    recipe = db.get(Recipe, recipe_id)
    if not recipe:
        raise HTTPException(status_code=404, detail="Recipe not found")
    
    # Create new cooking session
    session = CookingSession(
        recipe_id=recipe_id,
        user_id="default_user",  # In a real app, this would come from authentication
        current_step=json.loads(recipe.prep_phase)[0]["instruction"] if json.loads(recipe.prep_phase) else None,
        current_phase="prep",
        is_active=True
    )
    
    db.add(session)
    db.commit()
    db.refresh(session)
    
    return CookingSessionResponse(
        session_id=session.id,
        recipe_title=recipe.title,
        current_step=session.current_step,
        current_phase=session.current_phase,
        is_active=session.is_active,
        started_at=session.started_at
    )

@router.post("/voice_command")
def process_voice_command(request: VoiceCommandRequest, db: Session = Depends(get_db)):
    """
    Process voice commands during cooking
    """
    session = db.get(CookingSession, request.session_id)
    if not session:
        raise HTTPException(status_code=404, detail="Cooking session not found")
    
    recipe = db.get(Recipe, session.recipe_id)
    if not recipe:
        raise HTTPException(status_code=404, detail="Recipe not found")
    
    # Parse recipe data safely
    try:
        ingredients_data = json.loads(recipe.ingredients) if recipe.ingredients else []
        prep_phase_data = json.loads(recipe.prep_phase) if recipe.prep_phase else []
        cook_phase_data = json.loads(recipe.cook_phase) if recipe.cook_phase else []
        
        optimized_recipe = OptimizedRecipe(
            title=recipe.title,
            ingredients=ingredients_data,
            prep_phase=prep_phase_data,
            cook_phase=cook_phase_data,
            total_time=recipe.total_time,
            prep_time=recipe.prep_time,
            cook_time=recipe.cook_time,
            servings=recipe.servings,
            difficulty=recipe.difficulty
        )
    except (json.JSONDecodeError, TypeError) as e:
        raise HTTPException(status_code=400, detail=f"Failed to parse recipe data: {str(e)}")
    
    # Process the voice command
    response = voice_assistant.process_voice_command(
        request.command, session, optimized_recipe, db
    )
    
    # Log the voice command
    voice_cmd = VoiceCommand(
        session_id=request.session_id,
        command=request.command
    )
    db.add(voice_cmd)
    db.commit()
    
    return response

@router.get("/cooking_session/{session_id}")
def get_cooking_session(session_id: int, db: Session = Depends(get_db)):
    """
    Get current status of a cooking session
    """
    session = db.get(CookingSession, session_id)
    if not session:
        raise HTTPException(status_code=404, detail="Cooking session not found")
    
    recipe = db.get(Recipe, session.recipe_id)
    
    return CookingSessionResponse(
        session_id=session.id,
        recipe_title=recipe.title if recipe else "Unknown Recipe",
        current_step=session.current_step,
        current_phase=session.current_phase,
        is_active=session.is_active,
        started_at=session.started_at
    )

<<<<<<< HEAD
@router.post("/favorites/{recipe_id}")
def add_to_favorites(recipe_id: int, db: Session = Depends(get_db)):
    """
    Add a recipe to favorites
    """
    recipe = db.get(Recipe, recipe_id)
    if not recipe:
        raise HTTPException(status_code=404, detail="Recipe not found")
    
    # Check if already favorited
    existing_favorite = db.exec(
        select(Favorite).where(
            Favorite.user_id == "default_user",
            Favorite.recipe_id == recipe_id
        )
    ).first()
    
    if existing_favorite:
        raise HTTPException(status_code=400, detail="Recipe already in favorites")
    
    favorite = Favorite(
        user_id="default_user",
        recipe_id=recipe_id
    )
    
    db.add(favorite)
    db.commit()
    
    return {"message": "Recipe added to favorites"}

@router.delete("/favorites/{recipe_id}")
def remove_from_favorites(recipe_id: int, db: Session = Depends(get_db)):
    """
    Remove a recipe from favorites
    """
    favorite = db.exec(
        select(Favorite).where(
            Favorite.user_id == "default_user",
            Favorite.recipe_id == recipe_id
        )
    ).first()
    
    if not favorite:
        raise HTTPException(status_code=404, detail="Recipe not in favorites")
    
    db.delete(favorite)
    db.commit()
    
    return {"message": "Recipe removed from favorites"}

@router.get("/favorites")
def get_favorites(db: Session = Depends(get_db)):
    """
    Get all favorite recipes for the user
    """
    favorites = db.exec(
        select(Favorite).where(Favorite.user_id == "default_user")
    ).all()
    
    favorite_recipes = []
    for favorite in favorites:
        recipe = db.get(Recipe, favorite.recipe_id)
        if recipe:
            favorite_recipes.append(recipe)
    
    return {"recipes": favorite_recipes}

@router.get("/favorites/check/{recipe_id}")
def check_if_favorite(recipe_id: int, db: Session = Depends(get_db)):
    """
    Check if a recipe is favorited by the user
    """
    favorite = db.exec(
        select(Favorite).where(
            Favorite.user_id == "default_user",
            Favorite.recipe_id == recipe_id
        )
    ).first()
    
    return {"is_favorite": favorite is not None}
=======
@router.post("/modify_recipe", response_model=RecipeModificationResponse)
async def modify_recipe(request: RecipeModificationRequest, db: Session = Depends(get_db)):
    """
    Modify a recipe based on available ingredients, serving size, and dietary preferences
    """
    try:
        # Get the original recipe
        recipe = db.get(Recipe, request.recipe_id)
        if not recipe:
            raise HTTPException(status_code=404, detail="Recipe not found")
        
        # Parse the recipe data
        try:
            ingredients_data = json.loads(recipe.ingredients) if recipe.ingredients else []
            prep_phase_data = json.loads(recipe.prep_phase) if recipe.prep_phase else []
            cook_phase_data = json.loads(recipe.cook_phase) if recipe.cook_phase else []
            
            original_recipe = OptimizedRecipe(
                title=recipe.title,
                ingredients=ingredients_data,
                prep_phase=prep_phase_data,
                cook_phase=cook_phase_data,
                total_time=recipe.total_time,
                prep_time=recipe.prep_time,
                cook_time=recipe.cook_time,
                servings=recipe.servings,
                difficulty=recipe.difficulty
            )
        except (json.JSONDecodeError, TypeError) as e:
            raise HTTPException(status_code=400, detail=f"Failed to parse recipe data: {str(e)}")
        
        # Prepare modification request
        modification_request = {
            "available_ingredients": [ing.dict() for ing in request.available_ingredients],
            "target_servings": request.target_servings,
            "dietary_preferences": request.dietary_preferences or [],
            "substitution_preferences": request.substitution_preferences or {}
        }
        
        # Modify the recipe
        modification_result = recipe_modifier.modify_recipe(original_recipe, modification_request)
        
        return modification_result
        
    except Exception as e:
        raise HTTPException(status_code=400, detail=f"Failed to modify recipe: {str(e)}")

@router.post("/modify_recipe/{recipe_id}/save", response_model=OptimizedRecipe)
async def save_modified_recipe(recipe_id: int, modification_request: RecipeModificationRequest, db: Session = Depends(get_db)):
    """
    Modify a recipe and save the modified version to the database
    """
    try:
        # Get the original recipe
        original_recipe = db.get(Recipe, recipe_id)
        if not original_recipe:
            raise HTTPException(status_code=404, detail="Recipe not found")
        
        # Parse the recipe data
        try:
            ingredients_data = json.loads(original_recipe.ingredients) if original_recipe.ingredients else []
            prep_phase_data = json.loads(original_recipe.prep_phase) if original_recipe.prep_phase else []
            cook_phase_data = json.loads(original_recipe.cook_phase) if original_recipe.cook_phase else []
            
            recipe_obj = OptimizedRecipe(
                title=original_recipe.title,
                ingredients=ingredients_data,
                prep_phase=prep_phase_data,
                cook_phase=cook_phase_data,
                total_time=original_recipe.total_time,
                prep_time=original_recipe.prep_time,
                cook_time=original_recipe.cook_time,
                servings=original_recipe.servings,
                difficulty=original_recipe.difficulty
            )
        except (json.JSONDecodeError, TypeError) as e:
            raise HTTPException(status_code=400, detail=f"Failed to parse recipe data: {str(e)}")
        
        # Prepare modification request
        modification_data = {
            "available_ingredients": [ing.dict() for ing in modification_request.available_ingredients],
            "target_servings": modification_request.target_servings,
            "dietary_preferences": modification_request.dietary_preferences or [],
            "substitution_preferences": modification_request.substitution_preferences or {}
        }
        
        # Modify the recipe
        modification_result = recipe_modifier.modify_recipe(recipe_obj, modification_data)
        modified_recipe = modification_result.modified_recipe
        
        # Save the modified recipe to database
        new_recipe = Recipe(
            title=f"Modified {modified_recipe.title}",
            source_url=f"modified_from_{recipe_id}",
            original_recipe=json.dumps({"original_recipe_id": recipe_id, "modifications": modification_result.modification_notes}),
            prep_phase=json.dumps([step.dict() for step in modified_recipe.prep_phase]),
            cook_phase=json.dumps([step.dict() for step in modified_recipe.cook_phase]),
            ingredients=json.dumps([ing.dict() for ing in modified_recipe.ingredients]),
            total_time=modified_recipe.total_time,
            prep_time=modified_recipe.prep_time,
            cook_time=modified_recipe.cook_time,
            servings=modified_recipe.servings,
            difficulty=modified_recipe.difficulty,
            user_id="default_user"  # In a real app, this would come from authentication
        )
        
        db.add(new_recipe)
        db.commit()
        db.refresh(new_recipe)
        
        return modified_recipe
        
    except Exception as e:
        raise HTTPException(status_code=400, detail=f"Failed to save modified recipe: {str(e)}")

@router.get("/recipe/{recipe_id}/modification_suggestions")
async def get_modification_suggestions(recipe_id: int, db: Session = Depends(get_db)):
    """
    Get AI-powered suggestions for modifying a recipe based on common dietary preferences and substitutions
    """
    try:
        recipe = db.get(Recipe, recipe_id)
        if not recipe:
            raise HTTPException(status_code=404, detail="Recipe not found")
        
        # Parse ingredients
        try:
            ingredients_data = json.loads(recipe.ingredients) if recipe.ingredients else []
        except (json.JSONDecodeError, TypeError):
            ingredients_data = []
        
        # Use AI to analyze the recipe and suggest modifications
        ingredients_text = "\n".join([
            f"- {ing.get('name', '')}: {ing.get('amount', '')} {ing.get('unit', '')}"
            for ing in ingredients_data
        ])
        
        # Create AI prompt for modification suggestions
        prompt = f"""
You are a professional chef and nutritionist. Analyze this recipe and provide intelligent modification suggestions.

RECIPE: {recipe.title}
INGREDIENTS:
{ingredients_text}

Provide suggestions for:
1. Dietary modifications (vegetarian, vegan, gluten-free, keto, etc.)
2. Healthier ingredient substitutions
3. Common ingredient alternatives
4. Serving size scaling options

Return your analysis as JSON with this structure:
{{
    "dietary_modifications": [
        {{
            "type": "vegetarian",
            "description": "Convert to vegetarian by substituting meat with plant-based alternatives",
            "affected_ingredients": ["ingredient1", "ingredient2"],
            "suggested_substitutes": ["tofu", "tempeh", "mushrooms"],
            "cooking_adjustments": "Additional notes about cooking changes needed"
        }}
    ],
    "healthier_substitutions": [
        {{
            "original": "ingredient name",
            "substitutes": ["healthier option 1", "healthier option 2"],
            "reason": "Why this substitution is healthier",
            "cooking_notes": "Any cooking adjustments needed"
        }}
    ],
    "common_alternatives": [
        {{
            "original": "ingredient name",
            "alternatives": ["alternative 1", "alternative 2"],
            "reason": "Why these work as alternatives"
        }}
    ],
    "serving_size_options": [1, 2, 4, 6, 8, 10, 12],
    "ai_insights": "Overall analysis and recommendations for this recipe"
}}
"""

        try:
            response = recipe_modifier.llm.invoke(prompt)
            suggestions = json.loads(response.content)
        except (json.JSONDecodeError, Exception) as e:
            # Fallback to basic analysis if AI fails
            suggestions = {
                "dietary_modifications": [],
                "healthier_substitutions": [],
                "common_alternatives": [],
                "serving_size_options": [1, 2, 4, 6, 8, 10, 12],
                "ai_insights": "AI analysis temporarily unavailable. Basic suggestions provided."
            }
            
            # Basic analysis fallback
            for ingredient in ingredients_data:
                ing_name = ingredient.get('name', '').lower()
                if any(meat in ing_name for meat in ['chicken', 'beef', 'pork', 'fish', 'meat']):
                    suggestions["dietary_modifications"].append({
                        "type": "vegetarian",
                        "description": "Convert to vegetarian by substituting meat",
                        "affected_ingredients": [ingredient.get('name', '')],
                        "suggested_substitutes": ["tofu", "tempeh", "mushrooms"],
                        "cooking_adjustments": "Adjust cooking times for plant-based proteins"
                    })
        
        return suggestions
        
    except Exception as e:
        raise HTTPException(status_code=400, detail=f"Failed to get modification suggestions: {str(e)}")
>>>>>>> aeeec301
<|MERGE_RESOLUTION|>--- conflicted
+++ resolved
@@ -235,8 +235,6 @@
         is_active=session.is_active,
         started_at=session.started_at
     )
-
-<<<<<<< HEAD
 @router.post("/favorites/{recipe_id}")
 def add_to_favorites(recipe_id: int, db: Session = Depends(get_db)):
     """
@@ -317,7 +315,7 @@
     ).first()
     
     return {"is_favorite": favorite is not None}
-=======
+
 @router.post("/modify_recipe", response_model=RecipeModificationResponse)
 async def modify_recipe(request: RecipeModificationRequest, db: Session = Depends(get_db)):
     """
@@ -528,5 +526,4 @@
         return suggestions
         
     except Exception as e:
-        raise HTTPException(status_code=400, detail=f"Failed to get modification suggestions: {str(e)}")
->>>>>>> aeeec301
+        raise HTTPException(status_code=400, detail=f"Failed to get modification suggestions: {str(e)}")