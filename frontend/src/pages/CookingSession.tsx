--- conflicted
+++ resolved
@@ -99,11 +99,7 @@
       }
 
       console.log(voices);
-<<<<<<< HEAD
       speak({ text: voiceResponse.response, voice:  voices[voice] });
-=======
-      speak({ text: voiceResponse.response, voice:  voices[4] });
->>>>>>> f141e443
 
       // Close dialog if command was processed
       setVoiceDialogOpen(false);
